--- conflicted
+++ resolved
@@ -245,11 +245,7 @@
 	let data= "\
 		a\t2010-01-01_00:00:00\tss\tMany\\ words Lotsa\\ stuff\\ here\n\
 		b\t2010-01-02_00:00:00\tsu\tFluffy\\ cat 42\n\
-<<<<<<< HEAD
-		c\t2010-01-03_00:00:00\tus\t900 It's\\ a\\ cat!\
-=======
 		c\t2010-01-01_00:00:00\tus\t900 It's\\ a\\ cat!\
->>>>>>> 33b70477
 		";
 	{
 		let r = DatabaseReader::without_main_db(t.path()).unwrap();
@@ -389,15 +385,13 @@
 		let _ = std::fs::File::create(t.path().join("main")).unwrap();
 
 		let mut tx = CreateTx::new(t.path()).unwrap();
-		let mut naughty = vec![14];
+		let mut naughty = vec![0,0,0,0,0,0,0,0,14];
 		assert_eq!(14, crate::segment::SEGMENT_INVOCATION.len());
 		naughty.extend_from_slice(crate::segment::SEGMENT_INVOCATION);
 
 		tx.add_record("b", "s", &naughty).unwrap();
-		tx.add_record("c", "u", &[0x42,42,0,0]).unwrap();
+		tx.add_record("c", "u", &[0,0,0,0,0,0,0,0,0x42,42,0,0]).unwrap();
 		tx.commit().unwrap();
-		//std::process::exit(0);
-
 	}
 
 	let r = DatabaseReader::new(t.path()).unwrap();
